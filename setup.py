#!/usr/bin/env python

import os
import sys
from setuptools import setup, find_packages

install_requires=['catkin_pkg >= 0.1.28', 'rosdistro >= 0.5.0', 'rospkg', 'PyYAML', 'setuptools']

# argparse is a part of the standard library since python 2.7
if sys.version_info[0] == 2 and sys.version_info[1] <= 6:
    install_requires.append('argparse')

exec(open(os.path.join(os.path.dirname(__file__), 'src', 'rosinstall_generator', '__init__.py')).read())

setup(
    name='rosinstall_generator',
    version=__version__,
<<<<<<< HEAD
    install_requires=['argparse', 'catkin_pkg >= 0.1.28', 'rosdistro >= 0.6.7', 'rospkg', 'PyYAML', 'setuptools'],
=======
    install_requires=install_requires,
>>>>>>> 54b0c548
    packages=find_packages('src'),
    package_dir={'': 'src'},
    scripts=['bin/rosinstall_generator'],
    author='Dirk Thomas',
    author_email='dthomas@osrfoundation.org',
    maintainer='Dirk Thomas',
    maintainer_email='dthomas@osrfoundation.org',
    url='http://wiki.ros.org/rosinstall_generator',
    download_url='http://download.ros.org/downloads/rosinstall_generator/',
    keywords=['ROS'],
    classifiers=['Programming Language :: Python',
                 'License :: OSI Approved :: BSD License',
                 'License :: OSI Approved :: MIT License'],
    description="A tool for generating rosinstall files",
    long_description="""A tool for generating rosinstall files""",
    license='BSD'
)<|MERGE_RESOLUTION|>--- conflicted
+++ resolved
@@ -4,7 +4,7 @@
 import sys
 from setuptools import setup, find_packages
 
-install_requires=['catkin_pkg >= 0.1.28', 'rosdistro >= 0.5.0', 'rospkg', 'PyYAML', 'setuptools']
+install_requires=['catkin_pkg >= 0.1.28', 'rosdistro >= 0.6.7', 'rospkg', 'PyYAML', 'setuptools']
 
 # argparse is a part of the standard library since python 2.7
 if sys.version_info[0] == 2 and sys.version_info[1] <= 6:
@@ -15,11 +15,7 @@
 setup(
     name='rosinstall_generator',
     version=__version__,
-<<<<<<< HEAD
-    install_requires=['argparse', 'catkin_pkg >= 0.1.28', 'rosdistro >= 0.6.7', 'rospkg', 'PyYAML', 'setuptools'],
-=======
     install_requires=install_requires,
->>>>>>> 54b0c548
     packages=find_packages('src'),
     package_dir={'': 'src'},
     scripts=['bin/rosinstall_generator'],
